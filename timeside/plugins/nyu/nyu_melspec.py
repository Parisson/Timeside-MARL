# -*- coding: utf-8 -*-

from timeside.core import implements, interfacedoc
from timeside.core.preprocessors import downmix_to_mono, frames_adapter
from timeside.core.tools.parameters import store_parameters
from timeside.core.analyzer import Analyzer
from timeside.core.api import IAnalyzer
import numpy as np

from features import melspec


class NYUMelSpectrogam(Analyzer):

    """Mel spectrogram"""
    implements(IAnalyzer)

    @store_parameters
    def __init__(self,
                 input_blocksize=2048,
                 input_stepsize=512,
                 input_samplerate=22050,
                 fft_size=2048,
                 n_mels=128,
                 fmin=0.0):
        super(NYUMelSpectrogam, self).__init__()
        self.input_blocksize = input_blocksize
        self.input_stepsize = input_stepsize
        self.input_samplerate = input_samplerate
        self.fft_size = fft_size
        self.n_mels = n_mels
        self.fmin = fmin


    @interfacedoc
    def setup(self, channels=None,
              samplerate=None,
              blocksize=None,
              totalframes=None):
        super(NYUMelSpectrogam, self).setup(channels, samplerate, blocksize, totalframes)
        self.values = []


    @staticmethod
    @interfacedoc
    def id():
        return "nyu_melspec"

    @staticmethod
    @interfacedoc
    def name():
        return "NYU Mel Spectrogram"

    @staticmethod
    @interfacedoc
    def unit():
        return ""

    @property
    def force_samplerate(self):
        return self.input_samplerate

    @downmix_to_mono
    @frames_adapter
    def process(self, frames, eod=False):
<<<<<<< HEAD
        self.values.append(frames)
        return frames, eod

    def post_process(self):
        self.result = self.new_result(data_mode='value', time_mode='framewise')

        self.result.data_object.value = melspec(y_frames=np.vstack(self.values).T,
=======
        y_melspec = melspec(y=frames,
>>>>>>> a5f253b8
                            sr=self.samplerate(),
                            n_fft=self.input_blocksize,
                            hop_size=self.input_stepsize,
                            n_mels=self.n_mels,
                            fmin=self.fmin)

<<<<<<< HEAD
        self.add_result(self.result)
=======
        assert (y_melspec.shape[1] == 1)
        self.values.append(y_melspec.reshape(-1))
        return frames, eod

    def post_process(self):
        result = self.new_result(data_mode='value', time_mode='framewise')

        result.data_object.value = self.values
        self.add_result(result)
>>>>>>> a5f253b8
<|MERGE_RESOLUTION|>--- conflicted
+++ resolved
@@ -63,26 +63,13 @@
     @downmix_to_mono
     @frames_adapter
     def process(self, frames, eod=False):
-<<<<<<< HEAD
-        self.values.append(frames)
-        return frames, eod
-
-    def post_process(self):
-        self.result = self.new_result(data_mode='value', time_mode='framewise')
-
-        self.result.data_object.value = melspec(y_frames=np.vstack(self.values).T,
-=======
         y_melspec = melspec(y=frames,
->>>>>>> a5f253b8
                             sr=self.samplerate(),
                             n_fft=self.input_blocksize,
                             hop_size=self.input_stepsize,
                             n_mels=self.n_mels,
                             fmin=self.fmin)
 
-<<<<<<< HEAD
-        self.add_result(self.result)
-=======
         assert (y_melspec.shape[1] == 1)
         self.values.append(y_melspec.reshape(-1))
         return frames, eod
@@ -91,5 +78,4 @@
         result = self.new_result(data_mode='value', time_mode='framewise')
 
         result.data_object.value = self.values
-        self.add_result(result)
->>>>>>> a5f253b8
+        self.add_result(result)