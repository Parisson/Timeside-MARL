# -*- coding: utf-8 -*-

from timeside.core import implements, interfacedoc
from timeside.core.preprocessors import downmix_to_mono, frames_adapter
from timeside.core.tools.parameters import store_parameters
from timeside.core.analyzer import Analyzer
from timeside.core.api import IAnalyzer
import numpy as np

from features import linspec


class NYULinearSpectrogam(Analyzer):

    """Linear spectogram"""
    implements(IAnalyzer)

    @store_parameters
    def __init__(self,
                 input_blocksize=2048,
                 input_stepsize=512,
                 input_samplerate=22050,
                 fft_size=2048):
        super(NYULinearSpectrogam, self).__init__()
        self.input_blocksize = input_blocksize
        self.input_stepsize = input_stepsize
        self.input_samplerate = input_samplerate
        self.fft_size = fft_size


    @interfacedoc
    def setup(self, channels=None,
              samplerate=None,
              blocksize=None,
              totalframes=None):
        super(NYULinearSpectrogam, self).setup(channels, samplerate, blocksize, totalframes)
        self.values = []


    @staticmethod
    @interfacedoc
    def id():
        return "nyu_linspec"

    @staticmethod
    @interfacedoc
    def name():
        return "NYU Linear Spectrogram"

    @staticmethod
    @interfacedoc
    def unit():
        return ""

    @property
    def force_samplerate(self):
        return self.input_samplerate

    @downmix_to_mono
    @frames_adapter
    def process(self, frames, eod=False):
        y_linspec, _ = linspec(y=frames,
                               n_fft=self.input_blocksize,
                               hop_size=self.input_stepsize)
        assert(y_linspec.shape[1] == 1)
        self.values.append(y_linspec.reshape(-1))
        return frames, eod

    def post_process(self):
        self.result = self.new_result(data_mode='value', time_mode='framewise')

<<<<<<< HEAD
        self.result.data_object.value, _ = linspec(y_frames=np.vstack(self.values).T,
                               n_fft=self.input_blocksize,
                               hop_size=self.input_stepsize, )

        self.add_result(self.result)
=======
        result.data_object.value = self.values
        self.add_result(result)
>>>>>>> a5f253b8
<|MERGE_RESOLUTION|>--- conflicted
+++ resolved
@@ -69,13 +69,5 @@
     def post_process(self):
         self.result = self.new_result(data_mode='value', time_mode='framewise')
 
-<<<<<<< HEAD
-        self.result.data_object.value, _ = linspec(y_frames=np.vstack(self.values).T,
-                               n_fft=self.input_blocksize,
-                               hop_size=self.input_stepsize, )
-
-        self.add_result(self.result)
-=======
         result.data_object.value = self.values
-        self.add_result(result)
->>>>>>> a5f253b8
+        self.add_result(result)